--- conflicted
+++ resolved
@@ -26,12 +26,8 @@
         ext.librariesVersion = property('kotlin.version')
         ext.serializationPluginVersion = property('plugin.version')
     }
-<<<<<<< HEAD
+    ext.serializationCoordinates = "org.jetbrains.kotlin:kotlin-serialization"
     ext.eapChannel = 'https://dl.bintray.com/kotlin/kotlin-dev'
-=======
-    ext.serializationCoordinates = "org.jetbrains.kotlin:kotlin-serialization"
-    ext.eapChannel = 'https://dl.bintray.com/kotlin/kotlin-eap'
->>>>>>> 79bc57d3
     ext.serializationRepo = 'https://kotlin.bintray.com/kotlinx'
     ext.experimentalsEnabled = ["-Xuse-experimental=kotlin.Experimental",
                                 "-Xuse-experimental=kotlin.ExperimentalMultiplatform",
