/*
 * Copyright 2018 JetBrains s.r.o.
 *
 * Licensed under the Apache License, Version 2.0 (the "License");
 * you may not use this file except in compliance with the License.
 * You may obtain a copy of the License at
 *
 * http://www.apache.org/licenses/LICENSE-2.0
 *
 * Unless required by applicable law or agreed to in writing, software
 * distributed under the License is distributed on an "AS IS" BASIS,
 * WITHOUT WARRANTIES OR CONDITIONS OF ANY KIND, either express or implied.
 * See the License for the specific language governing permissions and
 * limitations under the License.
 */

package kotlinx.serialization.protobuf

import kotlinx.io.*
import kotlinx.serialization.*
import kotlinx.serialization.internal.*
import kotlinx.serialization.protobuf.ProtoBuf.Varint.decodeSignedVarintInt
import kotlinx.serialization.protobuf.ProtoBuf.Varint.decodeSignedVarintLong
import kotlinx.serialization.protobuf.ProtoBuf.Varint.decodeVarint
import kotlinx.serialization.protobuf.ProtoBuf.Varint.encodeVarint

enum class ProtoNumberType {
    DEFAULT, SIGNED, FIXED
}

@SerialInfo
@Target(AnnotationTarget.PROPERTY)
annotation class ProtoType(val type: ProtoNumberType)

typealias ProtoDesc = Pair<Int, ProtoNumberType>

class ProtoBuf(val context: SerialContext? = null) {

    internal open inner class ProtobufWriter(val encoder: ProtobufEncoder) : TaggedOutput<ProtoDesc>() {

        init {
            context = this@ProtoBuf.context
        }

        override fun writeBegin(desc: KSerialClassDesc, vararg typeParams: KSerializer<*>): KOutput = when (desc.kind) {
            KSerialClassKind.LIST, KSerialClassKind.MAP, KSerialClassKind.SET -> RepeatedWriter(encoder, currentTag)
            KSerialClassKind.CLASS, KSerialClassKind.OBJECT, KSerialClassKind.SEALED, KSerialClassKind.POLYMORPHIC -> ObjectWriter(currentTagOrNull, encoder)
            KSerialClassKind.ENTRY -> MapEntryWriter(currentTagOrNull, encoder)
            else -> throw SerializationException("Primitives are not supported at top-level")
        }

        override fun writeTaggedInt(tag: ProtoDesc, value: Int) = encoder.writeInt(value, tag.first, tag.second)
        override fun writeTaggedByte(tag: ProtoDesc, value: Byte) = encoder.writeInt(value.toInt(), tag.first, tag.second)
        override fun writeTaggedShort(tag: ProtoDesc, value: Short) = encoder.writeInt(value.toInt(), tag.first, tag.second)
        override fun writeTaggedLong(tag: ProtoDesc, value: Long) = encoder.writeLong(value, tag.first, tag.second)
        override fun writeTaggedFloat(tag: ProtoDesc, value: Float) = encoder.writeFloat(value, tag.first)
        override fun writeTaggedDouble(tag: ProtoDesc, value: Double) = encoder.writeDouble(value, tag.first)
        override fun writeTaggedBoolean(tag: ProtoDesc, value: Boolean) = encoder.writeInt(if (value) 1 else 0, tag.first, ProtoNumberType.DEFAULT)
        override fun writeTaggedChar(tag: ProtoDesc, value: Char) = encoder.writeInt(value.toInt(), tag.first, tag.second)
        override fun writeTaggedString(tag: ProtoDesc, value: String) = encoder.writeString(value, tag.first)
        override fun <E : Enum<E>> writeTaggedEnum(tag: ProtoDesc, value: E) = encoder.writeInt(value.ordinal, tag.first, ProtoNumberType.DEFAULT)

        override fun KSerialClassDesc.getTag(index: Int) = this.getProtoDesc(index)
    }

    internal inner open class ObjectWriter(val parentTag: ProtoDesc?, private val parentEncoder: ProtobufEncoder, private val stream: ByteArrayOutputStream = ByteArrayOutputStream()) : ProtobufWriter(ProtobufEncoder(stream)) {
        override fun writeFinished(desc: KSerialClassDesc) {
            if (parentTag != null) {
                parentEncoder.writeObject(stream.toByteArray(), parentTag.first)
            } else {
                parentEncoder.out.write(stream.toByteArray())
            }
        }
    }

    internal inner class MapEntryWriter(parentTag: ProtoDesc?, parentEncoder: ProtobufEncoder): ObjectWriter(parentTag, parentEncoder) {
        override fun KSerialClassDesc.getTag(index: Int): ProtoDesc =
                if (index == 0) 1 to (parentTag?.second ?: ProtoNumberType.DEFAULT)
                else 2 to (parentTag?.second ?: ProtoNumberType.DEFAULT)
    }

    internal inner class RepeatedWriter(encoder: ProtobufEncoder, val curTag: ProtoDesc) : ProtobufWriter(encoder) {
        override fun KSerialClassDesc.getTag(index: Int) = curTag

        override fun shouldWriteElement(desc: KSerialClassDesc, tag: ProtoDesc, index: Int): Boolean = index != SIZE_INDEX
    }

    internal class ProtobufEncoder(val out: ByteArrayOutputStream) {

        fun writeObject(bytes: ByteArray, tag: Int) {
            val header = encode32((tag shl 3) or SIZE_DELIMITED)
            val len = encode32(bytes.size)
            out.write(header)
            out.write(len)
            out.write(bytes)
        }

        fun writeInt(value: Int, tag: Int, format: ProtoNumberType) {
            val wireType = if (format == ProtoNumberType.FIXED) i32 else VARINT
            val header = encode32((tag shl 3) or wireType)
            val content = encode32(value, format)
            out.write(header)
            out.write(content)
        }

        fun writeLong(value: Long, tag: Int, format: ProtoNumberType) {
            val wireType = if (format == ProtoNumberType.FIXED) i64 else VARINT
            val header = encode32((tag shl 3) or wireType)
            val content = encode64(value, format)
            out.write(header)
            out.write(content)
        }

        fun writeString(value: String, tag: Int) {
            val bytes = value.toUtf8Bytes()
            writeObject(bytes, tag)
        }

        fun writeDouble(value: Double, tag: Int) {
            val header = encode32((tag shl 3) or i64)
            val content = ByteBuffer.allocate(8).order(ByteOrder.LITTLE_ENDIAN).putDouble(value).array()
            out.write(header)
            out.write(content)
        }

        fun writeFloat(value: Float, tag: Int) {
            val header = encode32((tag shl 3) or i32)
            val content = ByteBuffer.allocate(4).order(ByteOrder.LITTLE_ENDIAN).putFloat(value).array()
            out.write(header)
            out.write(content)
        }

        private fun encode32(number: Int, format: ProtoNumberType = ProtoNumberType.DEFAULT): ByteArray =
                when (format) {
                    ProtoNumberType.FIXED -> ByteBuffer.allocate(4).order(ByteOrder.LITTLE_ENDIAN).putInt(number).array()
                    ProtoNumberType.DEFAULT -> encodeVarint(number.toLong())
                    ProtoNumberType.SIGNED -> encodeVarint(((number shl 1) xor (number shr 31)))
                }


        private fun encode64(number: Long, format: ProtoNumberType = ProtoNumberType.DEFAULT): ByteArray =
                when (format) {
                    ProtoNumberType.FIXED -> ByteBuffer.allocate(8).order(ByteOrder.LITTLE_ENDIAN).putLong(number).array()
                    ProtoNumberType.DEFAULT -> encodeVarint(number)
                    ProtoNumberType.SIGNED -> encodeVarint((number shl 1) xor (number shr 63))
                }
    }

    private open inner class ProtobufReader(val decoder: ProtobufDecoder) : TaggedInput<ProtoDesc>() {

        init {
            context = this@ProtoBuf.context
        }

        private val indexByTag: MutableMap<Int, Int> = mutableMapOf()
        private fun findIndexByTag(desc: KSerialClassDesc, serialId: Int): Int {
            return (0 until desc.associatedFieldsCount).firstOrNull { desc.getTag(it).first == serialId }
                    ?: -1
        }

        override fun readBegin(desc: KSerialClassDesc, vararg typeParams: KSerializer<*>): KInput = when (desc.kind) {
            KSerialClassKind.LIST, KSerialClassKind.MAP, KSerialClassKind.SET -> RepeatedReader(decoder, currentTag)
            KSerialClassKind.CLASS, KSerialClassKind.OBJECT, KSerialClassKind.SEALED, KSerialClassKind.POLYMORPHIC ->
                ProtobufReader(makeDelimited(decoder, currentTagOrNull))
            KSerialClassKind.ENTRY -> MapEntryReader(makeDelimited(decoder, currentTagOrNull), currentTagOrNull)
            else -> throw SerializationException("Primitives are not supported at top-level")
        }

        override fun readTaggedBoolean(tag: ProtoDesc): Boolean = when (decoder.nextInt(ProtoNumberType.DEFAULT)) {
            0 -> false
            1 -> true
            else -> throw ProtobufDecodingException("Expected boolean value")
        }

        override fun readTaggedByte(tag: ProtoDesc): Byte = decoder.nextInt(tag.second).toByte()
        override fun readTaggedShort(tag: ProtoDesc): Short = decoder.nextInt(tag.second).toShort()
        override fun readTaggedInt(tag: ProtoDesc): Int = decoder.nextInt(tag.second)
        override fun readTaggedLong(tag: ProtoDesc): Long = decoder.nextLong(tag.second)
        override fun readTaggedFloat(tag: ProtoDesc): Float = decoder.nextFloat()
        override fun readTaggedDouble(tag: ProtoDesc): Double = decoder.nextDouble()
        override fun readTaggedChar(tag: ProtoDesc): Char = decoder.nextInt(tag.second).toChar()
        override fun readTaggedString(tag: ProtoDesc): String = decoder.nextString()
        override fun <E : Enum<E>> readTaggedEnum(tag: ProtoDesc, enumLoader: EnumLoader<E>): E = enumLoader.loadByOrdinal(decoder.nextInt(ProtoNumberType.DEFAULT))

        override fun KSerialClassDesc.getTag(index: Int) = this.getProtoDesc(index)

        override fun readElement(desc: KSerialClassDesc): Int {
            while (true) {
                if (decoder.curId == -1) // EOF
                    return READ_DONE
                val ind = indexByTag.getOrPut(decoder.curId, { findIndexByTag(desc, decoder.curId) })
                if (ind == -1) // not found
                    decoder.skipElement()
                else return ind
            }
        }
    }

    private inner class RepeatedReader(decoder: ProtobufDecoder, val targetTag: ProtoDesc) : ProtobufReader(decoder) {
        private var ind = 0

        override fun readElement(desc: KSerialClassDesc) = if (decoder.curId == targetTag.first) ++ind else READ_DONE
        override fun KSerialClassDesc.getTag(index: Int): ProtoDesc = targetTag
    }

    private inner class MapEntryReader(decoder: ProtobufDecoder, val parentTag: ProtoDesc?): ProtobufReader(decoder) {
        override fun KSerialClassDesc.getTag(index: Int): ProtoDesc =
                if (index == 0) 1 to (parentTag?.second ?: ProtoNumberType.DEFAULT)
                else 2 to (parentTag?.second ?: ProtoNumberType.DEFAULT)
    }

    internal class ProtobufDecoder(val inp: ByteArrayInputStream) {
        val curId
            get() = curTag.first
        private var curTag: Pair<Int, Int> = -1 to -1

        init {
            readTag()
        }

        private fun readTag(): Pair<Int, Int> {
            val header = decode32(eofAllowed = true)
            curTag = if (header == -1) {
                -1 to -1
            } else {
                val wireType = header and 0b111
                val fieldId = header ushr 3
                fieldId to wireType
            }
            return curTag
        }

        fun skipElement() {
            when(curTag.second) {
                VARINT -> nextInt(ProtoNumberType.DEFAULT)
                i64 -> nextLong(ProtoNumberType.FIXED)
                SIZE_DELIMITED -> nextObject()
                i32 -> nextInt(ProtoNumberType.FIXED)
            }
            readTag()
        }

        fun nextObject(): ByteArray {
            if (curTag.second != SIZE_DELIMITED) throw ProtobufDecodingException("Unexpected wire type: ${curTag.second}")
            val len = decode32()
            check(len >= 0)
            val ans = inp.readExactNBytes(len)
            readTag()
            return ans
        }

        fun nextInt(format: ProtoNumberType): Int {
            val wireType = if (format == ProtoNumberType.FIXED) i32 else VARINT
            if (wireType != curTag.second) throw ProtobufDecodingException("Unexpected wire type: ${curTag.second}")
            val ans = decode32(format)
            readTag()
            return ans
        }

        fun nextLong(format: ProtoNumberType): Long {
            val wireType = if (format == ProtoNumberType.FIXED) i64 else VARINT
            if (wireType != curTag.second) throw ProtobufDecodingException("Unexpected wire type: ${curTag.second}")
            val ans = decode64(format)
            readTag()
            return ans
        }

        fun nextFloat(): Float {
            if (curTag.second != i32) throw ProtobufDecodingException("Unexpected wire type: ${curTag.second}")
            val ans = inp.readToByteBuffer(4).order(ByteOrder.LITTLE_ENDIAN).getFloat()
            readTag()
            return ans
        }

        fun nextDouble(): Double {
            if (curTag.second != i64) throw ProtobufDecodingException("Unexpected wire type: ${curTag.second}")
            val ans = inp.readToByteBuffer(8).order(ByteOrder.LITTLE_ENDIAN).getDouble()
            readTag()
            return ans
        }

        fun nextString(): String {
            val bytes = this.nextObject()
            return stringFromUtf8Bytes(bytes)
        }

        private fun decode32(format: ProtoNumberType = ProtoNumberType.DEFAULT, eofAllowed: Boolean = false): Int = when (format) {
            ProtoNumberType.DEFAULT -> decodeVarint(inp, 64, eofAllowed).toInt()
            ProtoNumberType.SIGNED -> decodeSignedVarintInt(inp)
            ProtoNumberType.FIXED -> inp.readToByteBuffer(4).order(ByteOrder.LITTLE_ENDIAN).getInt()
        }

        private fun decode64(format: ProtoNumberType = ProtoNumberType.DEFAULT): Long = when (format) {
            ProtoNumberType.DEFAULT -> decodeVarint(inp, 64)
            ProtoNumberType.SIGNED -> decodeSignedVarintLong(inp)
            ProtoNumberType.FIXED -> inp.readToByteBuffer(8).order(ByteOrder.LITTLE_ENDIAN).getLong()
        }
    }

    /**
     *  Source for all varint operations:
     *  https://github.com/addthis/stream-lib/blob/master/src/main/java/com/clearspring/analytics/util/Varint.java
     */
    internal object Varint {
        internal fun encodeVarint(inp: Int): ByteArray {
            var value = inp
            val byteArrayList = ByteArray(10)
            var i = 0
            while (value and 0xFFFFFF80.toInt() != 0) {
                byteArrayList[i++] = ((value and 0x7F) or 0x80).toByte()
                value = value ushr 7
            }
            byteArrayList[i] = (value and 0x7F).toByte()
            val out = ByteArray(i + 1)
            while (i >= 0) {
                out[i] = byteArrayList[i]
                i--
            }
            return out
        }

        internal fun encodeVarint(inp: Long): ByteArray {
            var value = inp
            val byteArrayList = ByteArray(10)
            var i = 0
            while (value and 0x7FL.inv() != 0L) {
                byteArrayList[i++] = ((value and 0x7F) or 0x80).toByte()
                value = value ushr 7
            }
            byteArrayList[i] = (value and 0x7F).toByte()
            val out = ByteArray(i + 1)
            while (i >= 0) {
                out[i] = byteArrayList[i]
                i--
            }
            return out
        }

        internal fun decodeVarint(inp: InputStream, bitLimit: Int = 32, eofOnStartAllowed: Boolean = false): Long {
            var result = 0L
            var shift = 0
            var b: Int
            do {
                if (shift >= bitLimit) {
                    // Out of range
                    throw ProtobufDecodingException("Varint too long")
                }
                // Get 7 bits from next byte
                b = inp.read()
                if (b == -1) {
                    if (eofOnStartAllowed && shift == 0) return -1
                    else throw IOException("Unexpected EOF")
                }
                result = result or (b.toLong() and 0x7FL shl shift)
                shift += 7
            } while (b and 0x80 != 0)
            return result
        }

        internal fun decodeSignedVarintInt(inp: InputStream): Int {
            val raw = decodeVarint(inp, 32).toInt()
            val temp = raw shl 31 shr 31 xor raw shr 1
            // This extra step lets us deal with the largest signed values by treating
            // negative results from read unsigned methods as like unsigned values.
            // Must re-flip the top bit if the original read value had it set.
            return temp xor (raw and (1 shl 31))
        }

        internal fun decodeSignedVarintLong(inp: InputStream): Long {
            val raw = decodeVarint(inp, 64)
            val temp = raw shl 63 shr 63 xor raw shr 1
            // This extra step lets us deal with the largest signed values by treating
            // negative results from read unsigned methods as like unsigned values
            // Must re-flip the top bit if the original read value had it set.
            return temp xor (raw and (1L shl 63))

        }
    }

    companion object {
        // todo: make more memory-efficient
        private fun makeDelimited(decoder: ProtobufDecoder, parentTag: ProtoDesc?): ProtobufDecoder {
            if (parentTag == null) return decoder
            val bytes = decoder.nextObject()
            return ProtobufDecoder(ByteArrayInputStream(bytes))
        }

        private fun KSerialClassDesc.getProtoDesc(index: Int): ProtoDesc {
<<<<<<< HEAD
            return (this as? SerialClassDescImplTagged)?.getTagByIndex(index)?.let { it to ProtoNumberType.DEFAULT }
                    ?: extractParameters(this, index)
=======
            val tag = this.getAnnotationsForIndex(index).filterIsInstance<SerialId>().onlySingleOrNull()?.id ?: index
            val format = this.getAnnotationsForIndex(index).filterIsInstance<ProtoType>().onlySingleOrNull()?.type
                    ?: ProtoNumberType.DEFAULT
            return tag to format
>>>>>>> 15dd5456
        }

        private const val VARINT = 0
        private const val i64 = 1
        private const val SIZE_DELIMITED = 2
        private const val i32 = 5

        val plain = ProtoBuf()

        fun <T: Any> dump(saver: KSerialSaver<T>, obj: T): ByteArray = plain.dump(saver, obj)
        inline fun <reified T : Any> dump(obj: T): ByteArray = plain.dump(obj)
        inline fun <reified T : Any> dumps(obj: T): String = plain.dumps(obj)

        fun <T: Any> load(loader: KSerialLoader<T>, raw: ByteArray): T  = plain.load(loader, raw)
        inline fun <reified T : Any> load(raw: ByteArray): T = plain.load(raw)
        inline fun <reified T : Any> loads(hex: String): T  = plain.loads(hex)
    }

    fun <T : Any> dump(saver: KSerialSaver<T>, obj: T): ByteArray {
        val output = ByteArrayOutputStream()
        val dumper = ProtobufWriter(ProtobufEncoder(output))
        dumper.write(saver, obj)
        return output.toByteArray()
    }

    inline fun <reified T : Any> dump(obj: T): ByteArray = dump(context.klassSerializer(T::class), obj)
    inline fun <reified T : Any> dumps(obj: T): String = HexConverter.printHexBinary(dump(obj), lowerCase = true)

    fun <T : Any> load(loader: KSerialLoader<T>, raw: ByteArray): T {
        val stream = ByteArrayInputStream(raw)
        val reader = ProtobufReader(ProtobufDecoder(stream))
        return reader.read(loader)
    }

    inline fun <reified T : Any> load(raw: ByteArray): T = load(context.klassSerializer(T::class), raw)
    inline fun <reified T : Any> loads(hex: String): T = load(HexConverter.parseHexBinary(hex))

}

class ProtobufDecodingException(message: String) : SerializationException(message)

internal expect fun extractParameters(desc: KSerialClassDesc, index: Int): ProtoDesc<|MERGE_RESOLUTION|>--- conflicted
+++ resolved
@@ -386,15 +386,8 @@
         }
 
         private fun KSerialClassDesc.getProtoDesc(index: Int): ProtoDesc {
-<<<<<<< HEAD
             return (this as? SerialClassDescImplTagged)?.getTagByIndex(index)?.let { it to ProtoNumberType.DEFAULT }
                     ?: extractParameters(this, index)
-=======
-            val tag = this.getAnnotationsForIndex(index).filterIsInstance<SerialId>().onlySingleOrNull()?.id ?: index
-            val format = this.getAnnotationsForIndex(index).filterIsInstance<ProtoType>().onlySingleOrNull()?.type
-                    ?: ProtoNumberType.DEFAULT
-            return tag to format
->>>>>>> 15dd5456
         }
 
         private const val VARINT = 0
